--- conflicted
+++ resolved
@@ -118,15 +118,6 @@
 
 			const sendCommandOutput = async (line: string): Promise<void> => {
 				try {
-<<<<<<< HEAD
-					if (this.alwaysAllowWriteOnly) {
-						/**
-						 * let it run for a bit before ending
-						 */
-						await delay(100)
-					}
-=======
->>>>>>> f9d536db
 					updateAsk(
 						"tool",
 						{
@@ -179,56 +170,13 @@
 			process.once("completed", () => {
 				earlyExit = "approved"
 				completed = true
-<<<<<<< HEAD
-				terminalManager.closeTerminal(terminalInfo.id)
-=======
 				// terminalManager.closeTerminal(terminalInfo.id)
->>>>>>> f9d536db
 			})
 
 			process.once("no_shell_integration", async () => {
 				await say("shell_integration_warning")
 			})
 
-<<<<<<< HEAD
-			const earlyExitPromise = ask(
-				"tool",
-				{
-					tool: {
-						tool: "execute_command",
-						command,
-						approvalState: "loading",
-						ts: this.ts,
-						earlyExit,
-						isSubMsg: this.params.isSubMsg,
-					},
-				},
-				this.ts
-			)
-				.then((res) => {
-					console.log(`Command contiune result`)
-					const { text, images, response } = res
-
-					if (response === "yesButtonTapped") {
-						didContinue = true
-						earlyExit = "approved"
-						// proceed while running
-					} else {
-						if (response === "messageResponse") {
-							didContinue = true
-							earlyExit = "approved"
-							userFeedback = { text, images }
-						} else {
-							earlyExit = "rejected"
-						}
-					}
-					if (didContinue) {
-						process.continue()
-					}
-					userFeedback = { text, images }
-				})
-				.catch()
-=======
 			let earlyExitPromise = delay(45_000)
 			if (!this.alwaysAllowWriteOnly) {
 				earlyExitPromise = ask(
@@ -269,7 +217,6 @@
 					})
 					.catch()
 			}
->>>>>>> f9d536db
 
 			await Promise.race([earlyExitPromise, process])
 
@@ -299,12 +246,8 @@
 			let toolRes = "The command has been executed."
 			// @ts-expect-error type is broken but it is reachable
 			if (earlyExit === "approved") {
-<<<<<<< HEAD
-				toolRes = "User chose to run the command in the background"
-=======
 				toolRes =
 					"User chose to run the command without waiting for output, you won't be able to see the output. just assume it ran successfully."
->>>>>>> f9d536db
 			}
 			if ((userFeedback?.text !== "undefined" && userFeedback?.text?.length) || userFeedback?.images?.length) {
 				toolRes += `\n\nUser feedback:\n<feedback>\n${userFeedback.text}\n</feedback>`
@@ -318,11 +261,7 @@
 			if (completed) {
 				toolRes += `\n\nOutput:\n<output>\n${result ?? "No output"}\n</output>`
 			} else {
-<<<<<<< HEAD
-				toolRes += `\n\nThe command is still running in the user's terminal. You will be updated on the terminal status and new output in the future.
-=======
 				toolRes += `\n\nThe command ran but didn't provide the full output, this is the only available output we can give you, keep going with the task.
->>>>>>> f9d536db
 				\n\nOutput so far:\n<output>\n${result ?? "No output"}\n</output>`
 			}
 			return await this.formatToolResponseWithImages(toolRes, userFeedback?.images)
