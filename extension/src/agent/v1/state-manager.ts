import Anthropic from "@anthropic-ai/sdk"
import fs from "fs/promises"
import path from "path"
import { ExtensionProvider } from "../../providers/claude-coder/ClaudeCoderProvider"
import { combineApiRequests } from "../../shared/combineApiRequests"
import { combineCommandSequences } from "../../shared/combineCommandSequences"
import { getApiMetrics } from "../../shared/getApiMetrics"
import { findLastIndex } from "../../utils"
import { ApiManager } from "./api-handler"
import { DEFAULT_MAX_REQUESTS_PER_TASK } from "./constants"
import { ClaudeMessage, KoduDevOptions, KoduDevState } from "./types"

// new State Manager class
export class StateManager {
	private _state: KoduDevState
	private _apiManager: ApiManager
	private _maxRequestsPerTask: number
	private _providerRef: WeakRef<ExtensionProvider>
	private _alwaysAllowReadOnly: boolean
	private _creativeMode: "creative" | "normal" | "deterministic"
	private _customInstructions?: string
	private _alwaysAllowWriteOnly: boolean
	private _experimentalTerminal?: boolean
<<<<<<< HEAD
	private _summarizationThreshold: number
=======
	private _autoCloseTerminal?: boolean
	private _skipWriteAnimation?: boolean

>>>>>>> f9d536db
	constructor(options: KoduDevOptions) {
		const {
			provider,
			apiConfiguration,
			maxRequestsPerTask,
			customInstructions,
			alwaysAllowReadOnly,
			alwaysAllowWriteOnly,
			historyItem,
			creativeMode,
			experimentalTerminal,
<<<<<<< HEAD
			summarizationThreshold,
=======
			autoCloseTerminal,
			skipWriteAnimation,
>>>>>>> f9d536db
		} = options
		this._creativeMode = creativeMode ?? "normal"
		this._providerRef = new WeakRef(provider)
		this._apiManager = new ApiManager(provider, apiConfiguration, customInstructions)
		this._alwaysAllowReadOnly = alwaysAllowReadOnly ?? false
		this._alwaysAllowWriteOnly = alwaysAllowWriteOnly ?? false
		this._customInstructions = customInstructions
		this._maxRequestsPerTask = maxRequestsPerTask ?? DEFAULT_MAX_REQUESTS_PER_TASK
		this._experimentalTerminal = experimentalTerminal
<<<<<<< HEAD
		this._summarizationThreshold = summarizationThreshold ?? 50

=======
		this._autoCloseTerminal = autoCloseTerminal
		this._skipWriteAnimation = skipWriteAnimation
>>>>>>> f9d536db
		this._state = {
			taskId: historyItem ? historyItem.id : Date.now().toString(),
			dirAbsolutePath: historyItem?.dirAbsolutePath ?? "",
			isRepoInitialized: historyItem?.isRepoInitialized ?? false,
			requestCount: 0,
			memory: historyItem?.memory,
			apiConversationHistory: [],
			claudeMessages: [],
			abort: false,
		}
	}

	public popLastClaudeMessage(): ClaudeMessage | undefined {
		return this.state.claudeMessages.pop()
	}

	public popLastApiConversationMessage(): Anthropic.MessageParam | undefined {
		return this.state.apiConversationHistory.pop()
	}

	// Getter methods for read-only access
	get state(): KoduDevState {
		return this._state
	}

	get autoCloseTerminal(): boolean | undefined {
		return this._autoCloseTerminal
	}

	get customInstructions(): string | undefined {
		return this._customInstructions
	}

	get taskId(): string {
		return this.taskId
	}

	get dirAbsolutePath(): string | undefined {
		return this.state.dirAbsolutePath
	}

	get isRepoInitialized(): boolean {
		return this.state.isRepoInitialized ?? false
	}

	get apiManager(): ApiManager {
		return this._apiManager
	}

	get experimentalTerminal(): boolean | undefined {
		return this._experimentalTerminal
	}

	get summarizationThreshold(): number {
		return this._summarizationThreshold
	}

	get maxRequestsPerTask(): number {
		return this._maxRequestsPerTask
	}

	get providerRef(): WeakRef<ExtensionProvider> {
		return this._providerRef
	}

	get alwaysAllowReadOnly(): boolean {
		return this._alwaysAllowReadOnly
	}

	get creativeMode(): "creative" | "normal" | "deterministic" {
		return this._creativeMode
	}

	get alwaysAllowWriteOnly(): boolean {
		return this._alwaysAllowWriteOnly
	}

	get skipWriteAnimation(): boolean | undefined {
		return this._skipWriteAnimation
	}

	// Methods to modify the properties (only accessible within the class)
	public setState(newState: KoduDevState): void {
		this._state = newState
	}

	public setSkipWriteAnimation(newValue: boolean | undefined) {
		this._skipWriteAnimation = newValue
	}

	get historyErrors(): KoduDevState["historyErrors"] | undefined {
		return this.state.historyErrors
	}

	set historyErrors(newErrors: KoduDevState["historyErrors"]) {
		this.state.historyErrors = newErrors
	}

	public setHistoryErrorsEntry(key: string, value: NonNullable<KoduDevState["historyErrors"]>[string]): void {
		if (!this.state.historyErrors) {
			this.state.historyErrors = {}
		}
		this.state.historyErrors[key] = value
	}

	public getMessageById(messageId: number): ClaudeMessage | undefined {
		return this.state.claudeMessages.find((msg) => msg.ts === messageId)
	}

	public setAutoCloseTerminal(newValue: boolean): void {
		this._autoCloseTerminal = newValue
	}

	public setExperimentalTerminal(newValue: boolean): void {
		this._experimentalTerminal = newValue
	}

	public setApiManager(newApiManager: ApiManager): void {
		this._apiManager = newApiManager
	}

	public setMaxRequestsPerTask(newMax?: number): void {
		this._maxRequestsPerTask = newMax ?? DEFAULT_MAX_REQUESTS_PER_TASK
	}

	public setProviderRef(newProviderRef: WeakRef<ExtensionProvider>): void {
		this._providerRef = newProviderRef
	}

	public setCustomInstructions(newInstructions?: string): void {
		this._customInstructions = newInstructions
	}

	public setAlwaysAllowReadOnly(newValue: boolean): void {
		this._alwaysAllowReadOnly = newValue
	}

	public setCreativeMode(newMode: "creative" | "normal" | "deterministic"): void {
		this._creativeMode = newMode
	}

	public setAlwaysAllowWriteOnly(newValue: boolean): void {
		this._alwaysAllowWriteOnly = newValue
	}

	public updateSummarizationThreshold(threshold: number) {
		this._summarizationThreshold = threshold
		this.saveState()
	}

	private async ensureTaskDirectoryExists(): Promise<string> {
		const globalStoragePath = this.providerRef.deref()?.context.globalStorageUri.fsPath
		if (!globalStoragePath) {
			throw new Error("Global storage uri is invalid")
		}
		const taskDir = path.join(globalStoragePath, "tasks", this.state.taskId)
		await fs.mkdir(taskDir, { recursive: true })
		return taskDir
	}

	async getSavedApiConversationHistory(): Promise<Anthropic.MessageParam[]> {
		const filePath = path.join(await this.ensureTaskDirectoryExists(), "api_conversation_history.json")
		const fileExists = await fs
			.access(filePath)
			.then(() => true)
			.catch(() => false)
		if (fileExists) {
			return JSON.parse(await fs.readFile(filePath, "utf8"))
		}
		return []
	}

	async getCleanedClaudeMessages(): Promise<ClaudeMessage[]> {
		const claudeMessages = await this.getSavedClaudeMessages()
		// remove any content text from tool_result or user message or assistant message

		const mappedClaudeMessages = claudeMessages.map((message) => {
			const sanitizedMessage: ClaudeMessage = {
				...message,
				text: "[REDACTED]",
			}

			return sanitizedMessage
		})

		return mappedClaudeMessages
	}
	async getCleanedApiConversationHistory(): Promise<Anthropic.MessageParam[]> {
		// apiHistory = Anthropic.Messages.MessageParam[]
		const apiHistory = await this.getSavedApiConversationHistory()
		// remove any content text from tool_result or user message or assistant message
		const sanitizeContent = (content: Anthropic.MessageParam["content"]): string | Array<any> => {
			if (typeof content === "string") {
				return "[REDACTED]"
			} else if (Array.isArray(content)) {
				return content.map((item) => {
					if (item.type === "tool_use") {
						return { ...item, content: "[REDACTED]", input: "[REDACTED]" }
					}
					if (item.type === "text") {
						return { ...item, text: "[REDACTED]" }
					} else if (item.type === "tool_result") {
						return { ...item, content: "[REDACTED]" }
					} else if (item.type === "image") {
						// Preserve image blocks without modification
						return item
					}
					return item
				})
			}
			return content
		}

		const mappedApiHistory = apiHistory.map((message) => {
			const sanitizedMessage: Anthropic.MessageParam = {
				...message,
				content: sanitizeContent(message.content),
			}

			return sanitizedMessage
		})

		return mappedApiHistory
	}

	public addErrorPath(errorPath: string): void {
		// push a new key to the historyErrors object
		if (!this.state.historyErrors) {
			this.state.historyErrors = {}
		}
		this.state.historyErrors[errorPath] = {
			lastCheckedAt: -1,
			error: "",
		}
	}

	async addToApiConversationHistory(message: Anthropic.MessageParam) {
		this.state.apiConversationHistory.push(message)
		await this.saveApiConversationHistory()
	}

	async overwriteApiConversationHistory(newHistory: Anthropic.MessageParam[]) {
		this.state.apiConversationHistory = newHistory
		await this.saveApiConversationHistory()
	}

	async saveApiConversationHistory() {
		try {
			const filePath = path.join(await this.ensureTaskDirectoryExists(), "api_conversation_history.json")
			await fs.writeFile(filePath, JSON.stringify(this.state.apiConversationHistory))
		} catch (error) {
			console.error("Failed to save API conversation history:", error)
		}
	}

	async getSavedClaudeMessages(): Promise<ClaudeMessage[]> {
		const filePath = path.join(await this.ensureTaskDirectoryExists(), "claude_messages.json")
		const fileExists = await fs
			.access(filePath)
			.then(() => true)
			.catch(() => false)
		if (fileExists) {
			return JSON.parse(await fs.readFile(filePath, "utf8"))
		}
		return []
	}

	async removeEverythingAfterMessage(messageId: number) {
		const index = this.state.claudeMessages.findIndex((msg) => msg.ts === messageId)
		if (index === -1) {
			console.error(`[StateManager] removeEverythingAfterMessage: Message with id ${messageId} not found`)
			return
		}
		console.log(
			`[StateManager] removeEverythingAfterMessage: Removing everything after message with id ${messageId}`
		)
		this.state.claudeMessages = this.state.claudeMessages.slice(0, index + 1)
		await this.saveClaudeMessages()
	}

	async updateClaudeMessage(messageId: number, message: ClaudeMessage) {
		const index = this.state.claudeMessages.findIndex((msg) => msg.ts === messageId)
		if (index === -1) {
			console.error(`[StateManager] updateClaudeMessage: Message with id ${messageId} not found`)
			return
		}
		this.state.claudeMessages[index] = message
		await this.saveClaudeMessages()
	}

	async appendToClaudeMessage(messageId: number, text: string) {
		const lastMessage = this.state.claudeMessages.find((msg) => msg.ts === messageId)
		if (lastMessage && lastMessage.type === "say") {
			lastMessage.text += text
		}
		// too heavy to save every chunk we should save the whole message at the end
		await this.saveClaudeMessages()
	}

	async addToClaudeAfterMessage(messageId: number, message: ClaudeMessage) {
		const index = this.state.claudeMessages.findIndex((msg) => msg.ts === messageId)
		if (index === -1) {
			console.error(`[StateManager] addToClaudeAfterMessage: Message with id ${messageId} not found`)
			return
		}
		this.state.claudeMessages.splice(index + 1, 0, message)
		await this.saveClaudeMessages()
	}

	async addToClaudeMessages(message: ClaudeMessage) {
		this.state.claudeMessages.push(message)
		await this.saveClaudeMessages()
	}

	async overwriteClaudeMessages(newMessages: ClaudeMessage[]) {
		this.state.claudeMessages = newMessages
		await this.saveClaudeMessages()
	}

	/**
	 * rewrite required.
	 *
	 * @deprecated
	 */
	async saveClaudeMessages() {
		try {
			const filePath = path.join(await this.ensureTaskDirectoryExists(), "claude_messages.json")
			await fs.writeFile(filePath, JSON.stringify(this.state.claudeMessages))
			const apiMetrics = getApiMetrics(
				combineApiRequests(combineCommandSequences(this.state.claudeMessages.slice(1)))
			)
			const taskMessage = this.state.claudeMessages[0]
			const lastRelevantMessage =
				this.state.claudeMessages[
					findLastIndex(
						this.state.claudeMessages,
						(m) => !(m.ask === "resume_task" || m.ask === "resume_completed_task")
					)
				]
			await this.providerRef
				.deref()
				?.getStateManager()
				.updateTaskHistory({
					id: this.state.taskId,
					ts: lastRelevantMessage.ts,
					task: taskMessage.text ?? "",
					tokensIn: apiMetrics.totalTokensIn,
					tokensOut: apiMetrics.totalTokensOut,
					cacheWrites: apiMetrics.totalCacheWrites,
					cacheReads: apiMetrics.totalCacheReads,
					totalCost: apiMetrics.totalCost,
				})
		} catch (error) {
			console.error("Failed to save claude messages:", error)
		}
	}

	private saveState() {
		// Implement the logic to save the state
		// This could involve writing to a file or updating a database
		console.log("Saving state...");
	}
}<|MERGE_RESOLUTION|>--- conflicted
+++ resolved
@@ -21,13 +21,10 @@
 	private _customInstructions?: string
 	private _alwaysAllowWriteOnly: boolean
 	private _experimentalTerminal?: boolean
-<<<<<<< HEAD
 	private _summarizationThreshold: number
-=======
 	private _autoCloseTerminal?: boolean
 	private _skipWriteAnimation?: boolean
 
->>>>>>> f9d536db
 	constructor(options: KoduDevOptions) {
 		const {
 			provider,
@@ -39,12 +36,9 @@
 			historyItem,
 			creativeMode,
 			experimentalTerminal,
-<<<<<<< HEAD
 			summarizationThreshold,
-=======
 			autoCloseTerminal,
 			skipWriteAnimation,
->>>>>>> f9d536db
 		} = options
 		this._creativeMode = creativeMode ?? "normal"
 		this._providerRef = new WeakRef(provider)
@@ -54,13 +48,10 @@
 		this._customInstructions = customInstructions
 		this._maxRequestsPerTask = maxRequestsPerTask ?? DEFAULT_MAX_REQUESTS_PER_TASK
 		this._experimentalTerminal = experimentalTerminal
-<<<<<<< HEAD
 		this._summarizationThreshold = summarizationThreshold ?? 50
 
-=======
 		this._autoCloseTerminal = autoCloseTerminal
 		this._skipWriteAnimation = skipWriteAnimation
->>>>>>> f9d536db
 		this._state = {
 			taskId: historyItem ? historyItem.id : Date.now().toString(),
 			dirAbsolutePath: historyItem?.dirAbsolutePath ?? "",
