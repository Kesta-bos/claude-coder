--- conflicted
+++ resolved
@@ -1,43 +1,21 @@
-<<<<<<< HEAD
-import { Button } from "@/components/ui/button"
-import { Collapsible, CollapsibleContent, CollapsibleTrigger } from "@/components/ui/collapsible"
-import { Label } from "@/components/ui/label"
-=======
-import React from "react"
-import { Tabs, TabsContent, TabsList, TabsTrigger } from "@/components/ui/tabs"
-import { Label } from "@/components/ui/label"
-import { Button } from "@/components/ui/button"
->>>>>>> c21f29ed
-import { RadioGroup, RadioGroupItem } from "@/components/ui/radio-group"
-import { Select, SelectContent, SelectItem, SelectTrigger, SelectValue } from "@/components/ui/select"
-<<<<<<< HEAD
-import { Switch } from "@/components/ui/switch"
-import { Tabs, TabsContent, TabsList, TabsTrigger } from "@/components/ui/tabs"
-import { Textarea } from "@/components/ui/textarea"
-import useDebounce from "@/hooks/use-debounce"
-import { vscode } from "@/utils/vscode"
-import { Check, ChevronDown, X } from "lucide-react"
-import React, { useCallback, useState } from "react"
-import { GlobalState } from "../../../../src/providers/claude-coder/state/GlobalStateManager"
-import { KoduModels, koduModels } from "../../../../src/shared/api"
-import { getKoduAddCreditsUrl, getKoduOfferUrl, getKoduSignInUrl } from "../../../../src/shared/kodu"
-import { useExtensionState } from "../../context/ExtensionStateContext"
-import { formatPrice } from "../ApiOptions/utils"
-import SummarizationThresholdSlider from "../SummarizationThresholdSlider"
-import { Tooltip, TooltipContent, TooltipTrigger } from "../ui/tooltip"
-=======
-import { showSettingsAtom, useExtensionState } from "../../context/ExtensionStateContext"
-import { vscode } from "@/utils/vscode"
-import { formatPrice } from "../ApiOptions/utils"
-import { getKoduAddCreditsUrl, getKoduOfferUrl, getKoduSignInUrl } from "../../../../src/shared/kodu"
->>>>>>> c21f29ed
-import { SettingsFooter } from "./settings-footer"
-import { experimentalFeatures, models } from "./constants"
-import { useSettingsState } from "../../hooks/useSettingsState"
-import { ModelDetails } from "./model-details"
-import { ExperimentalFeatureItem } from "./experimental-feature-item"
-import { useSetAtom } from "jotai"
-import { X } from "lucide-react"
+import { Button } from '@/components/ui/button'
+import { Label } from '@/components/ui/label'
+import { RadioGroup, RadioGroupItem } from '@/components/ui/radio-group'
+import { Select, SelectContent, SelectItem, SelectTrigger, SelectValue } from '@/components/ui/select'
+import { Tabs, TabsContent, TabsList, TabsTrigger } from '@/components/ui/tabs'
+import { Textarea } from '@/components/ui/textarea'
+import { vscode } from '@/utils/vscode'
+import { useSetAtom } from 'jotai'
+import { X } from 'lucide-react'
+import React from 'react'
+import { getKoduAddCreditsUrl, getKoduOfferUrl, getKoduSignInUrl } from '../../../../src/shared/kodu'
+import { showSettingsAtom, useExtensionState } from '../../context/ExtensionStateContext'
+import { useSettingsState } from '../../hooks/useSettingsState'
+import { formatPrice } from '../ApiOptions/utils'
+import { experimentalFeatures, models } from './constants'
+import { ExperimentalFeatureItem } from './experimental-feature-item'
+import { ModelDetails } from './model-details'
+import { SettingsFooter } from './settings-footer'
 
 export const UserInfoSection: React.FC = () => {
 	const extensionState = useExtensionState()
@@ -98,59 +76,7 @@
 			</div>
 		</>
 	)
-<<<<<<< HEAD
-})
-
-const ExperimentalFeatureItem: React.FC<{
-	feature: ExperimentalFeature
-	checked: boolean
-	onCheckedChange: (checked: boolean) => void
-}> = React.memo(({ feature, checked, onCheckedChange }) => (
-	<div className="flex items-center justify-between">
-		<div className="flex-1 pr-2">
-			<Label htmlFor={feature.id} className="text-sm font-semibold flex items-center">
-				{feature.label}
-			</Label>
-			<p className="text-xs text-muted-foreground">{feature.description}</p>
-		</div>
-		{feature.comingSoon ? (
-			<Tooltip>
-				<TooltipTrigger asChild>
-					<span className="ml-1 font-bold text-sm bg-secondary text-secondary-foreground px-1 py-0.5 rounded cursor-pointer">
-						BETA
-					</span>
-				</TooltipTrigger>
-				<TooltipContent align="end">
-					<div className="max-w-[80vw] w-full">
-						<pre className="whitespace-pre-line">
-							This feature is currently in closed beta, if you would like to participate please contact us
-							via discord.
-						</pre>
-					</div>
-				</TooltipContent>
-			</Tooltip>
-		) : (
-			<Switch id={feature.id} checked={checked} onCheckedChange={onCheckedChange} disabled={feature.disabled} />
-		)}
-	</div>
-))
-
-const SettingsPage: React.FC = () => {
-	const extensionState = useExtensionState()
-	const [model, setModel] = useState(extensionState.apiConfiguration?.apiModelId || "claude-3-5-sonnet-20240620")
-	const [technicalLevel, setTechnicalLevel] = useState(extensionState.technicalBackground)
-	const [readOnly, setReadOnly] = useState(extensionState.alwaysAllowReadOnly || false)
-	const [autoCloseTerminal, setAutoCloseTerminal] = useState(extensionState.autoCloseTerminal || false)
-	const [experimentalFeatureStates, setExperimentalFeatureStates] = useState({
-		alwaysAllowWriteOnly: extensionState.alwaysAllowWriteOnly || false,
-		"one-click-deployment": false,
-		"auto-summarize-chat": false,
-	})
-	const [customInstructions, setCustomInstructions] = useState(extensionState.customInstructions || "")
-	const [autoSkipWrite, setAutoSkipWrite] = useState(extensionState.skipWriteAnimation || false)
-=======
-}
->>>>>>> c21f29ed
+}
 
 export const PreferencesTab: React.FC = () => {
 	const { model, technicalLevel, handleModelChange, handleTechnicalLevelChange } = useSettingsState()
@@ -321,25 +247,8 @@
 					<PreferencesTab />
 				</TabsContent>
 
-<<<<<<< HEAD
-				<TabsContent value="experimental" className="space-y-4">
-				<SummarizationThresholdSlider
-						summarizationThreshold={extensionState.summarizationThreshold}
-						setSummarizationThreshold={extensionState.setSummarizationThreshold}
-					/>
-					{experimentalFeatures.map((feature) => (
-						<ExperimentalFeatureItem
-							key={feature.id}
-							feature={feature}
-							// @ts-expect-error can't be stricly typed as we put unused keys (BETA features)
-							checked={experimentalFeatureStates[feature.id]}
-							onCheckedChange={(checked) => handleExperimentalFeatureChange(feature.id, checked)}
-						/>
-					))}
-=======
 				<TabsContent value="experimental">
 					<ExperimentalTab />
->>>>>>> c21f29ed
 				</TabsContent>
 
 				<TabsContent value="advanced">
