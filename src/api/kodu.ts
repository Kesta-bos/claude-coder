import { Anthropic } from "@anthropic-ai/sdk"
import axios, { CancelTokenSource } from "axios"
import { z } from "zod"
import { ApiHandler, ApiHandlerMessageResponse, withoutImageData } from "."
import { ApiHandlerOptions, KoduModelId, ModelInfo, koduDefaultModelId, koduModels } from "../shared/api"
import {
<<<<<<< HEAD
	KODU_ERROR_CODES,
	KoduError,
=======
	getKoduBugReportUrl,
	getKoduConsultantUrl,
>>>>>>> 8ba785f9
	getKoduCurrentUser,
	getKoduInferenceUrl,
	getKoduScreenshotUrl,
	getKoduVisitorUrl,
	getKoduWebSearchUrl,
	koduErrorMessages,
	koduSSEResponse,
} from "../shared/kodu"
<<<<<<< HEAD
import { WebSearchResponseDto } from "./interfaces"
=======
import { z } from "zod"
import { AskConsultantResponseDto, WebSearchResponseDto } from "./interfaces"
>>>>>>> 8ba785f9
import * as vscode from "vscode"
import { healMessages } from "./auto-heal"
const temperatures = {
	creative: {
		top_p: 0.8,
		tempature: 0.2,
	},
	normal: {},
	deterministic: {
		top_p: 0.9,
		tempature: 0.1,
	},
} as const

export async function fetchKoduUser({ apiKey }: { apiKey: string }) {
	console.log(`fetchKoduUser: ${getKoduCurrentUser()}`)
	const response = await axios.get(getKoduCurrentUser(), {
		headers: {
			"x-api-key": apiKey,
		},
		timeout: 5000,
	})
	console.log("response", response)
	if (response.data) {
		return {
			credits: Number(response.data.credits) ?? 0,
			id: response.data.id as string,
			email: response.data.email as string,
			isVisitor: response.data.isVisitor as boolean,
		}
	}
	return null
}

export async function initVisitor({ visitorId: vistorId }: { visitorId: string }) {
	const inputSchema = z.object({
		visitorId: z.string(),
	})
	const outputSchema = z.object({
		apiKey: z.string(),
		id: z.string(),
		balance: z.number(),
		credits: z.number(),
	})
	const response = await axios.post(getKoduVisitorUrl(), {
		vistorId: vistorId,
	})
	if (response.data) {
		console.log("response.data", response.data)
		const result = outputSchema.parse(response.data)
		return result
	}
	return null
}

const bugReportSchema = z.object({
	description: z.string(),
	reproduction: z.string(),
	apiHistory: z.string(),
	claudeMessage: z.string(),
})

export class KoduHandler implements ApiHandler {
	private options: ApiHandlerOptions
	private cancelTokenSource: CancelTokenSource | null = null

	constructor(options: ApiHandlerOptions) {
		this.options = options
	}

	async abortRequest(): Promise<void> {
		if (this.cancelTokenSource) {
			this.cancelTokenSource.cancel("Request aborted by user")
			this.cancelTokenSource = null
		}
	}

	async createMessage(
		systemPrompt: string,
		messages: Anthropic.Messages.MessageParam[],
		tools: Anthropic.Messages.Tool[],
		creativeMode: "normal" | "creative" | "deterministic",
		abortSignal?: AbortSignal,
		customInstructions?: string
	): Promise<ApiHandlerMessageResponse> {
		const modelId = this.getModel().id
		let requestBody: Anthropic.Beta.PromptCaching.Messages.MessageCreateParamsNonStreaming
		console.log(`creativeMode: ${creativeMode}`)
		const creativitySettings = temperatures[creativeMode]
		// check if the root of the folder has .kodu file if so read the content and use it as the system prompt
		let dotKoduFileContent = ""
		const workspaceFolders = vscode.workspace.workspaceFolders
		if (workspaceFolders) {
			for (const folder of workspaceFolders) {
				const dotKoduFile = vscode.Uri.joinPath(folder.uri, ".kodu")
				try {
					const fileContent = await vscode.workspace.fs.readFile(dotKoduFile)
					dotKoduFileContent = Buffer.from(fileContent).toString("utf8")
					console.log(".kodu file content:", dotKoduFileContent)
					break // Exit the loop after finding and reading the first .kodu file
				} catch (error) {
					console.log(`No .kodu file found in ${folder.uri.fsPath}`)
				}
			}
		}
		const system: Anthropic.Beta.PromptCaching.Messages.PromptCachingBetaTextBlockParam[] = [
			{ text: systemPrompt, type: "text", cache_control: { type: "ephemeral" } },
		]
		if (dotKoduFileContent) {
			system.push({
				text: dotKoduFileContent,
				type: "text",
				// cache_control: { type: "ephemeral" },
			})
		}
		if (customInstructions && customInstructions.trim()) {
			system.push({
				text: customInstructions,
				type: "text",
				cache_control: { type: "ephemeral" },
			})
		}

		switch (modelId) {
			case "claude-3-5-sonnet-20240620":
			case "claude-3-opus-20240229":
			case "claude-3-haiku-20240307":
				console.log("Matched anthropic cache model")
				const userMsgIndices = messages.reduce(
					(acc, msg, index) => (msg.role === "user" ? [...acc, index] : acc),
					[] as number[]
				)
				const lastUserMsgIndex = userMsgIndices[userMsgIndices.length - 1] ?? -1
				const secondLastMsgUserIndex = userMsgIndices[userMsgIndices.length - 2] ?? -1
				requestBody = {
					model: modelId,
					max_tokens: this.getModel().info.maxTokens,
					system,
					messages: healMessages(messages).map((message, index) => {
						if (index === lastUserMsgIndex || index === secondLastMsgUserIndex) {
							return {
								...message,
								content:
									typeof message.content === "string"
										? [
												{
													type: "text",
													text: message.content,
													cache_control: { type: "ephemeral" },
												},
										  ]
										: message.content.map((content, contentIndex) =>
												contentIndex === message.content.length - 1
													? { ...content, cache_control: { type: "ephemeral" } }
													: content
										  ),
							}
						}
						return message
					}),
					tools,
					tool_choice: { type: "auto" },
				}
				break
			default:
				console.log("Matched default model")
				requestBody = {
					model: modelId,
					max_tokens: this.getModel().info.maxTokens,
					system: [{ text: systemPrompt, type: "text" }],
					messages,
					tools,
					tool_choice: { type: "auto" },
					...creativitySettings,
				}
		}
		this.cancelTokenSource = axios.CancelToken.source()

		const response = await axios.post(
			getKoduInferenceUrl(),
			{
				...requestBody,
			},
			{
				headers: {
					"Content-Type": "application/json",
					"x-api-key": this.options.koduApiKey || "",
				},
				responseType: "stream",
				signal: abortSignal ?? undefined,
			}
		)

		if (response.status !== 200) {
			if (response.status in koduErrorMessages) {
				throw new KoduError({
					code: response.status as keyof typeof koduErrorMessages,
				})
			}
			throw new KoduError({
				code: KODU_ERROR_CODES.NETWORK_REFUSED_TO_CONNECT,
			})
		}

		if (response.data) {
			const reader = response.data
			const decoder = new TextDecoder("utf-8")
			let finalResponse: Extract<koduSSEResponse, { code: 1 }> | null = null
			let partialResponse: Extract<koduSSEResponse, { code: 2 }> | null = null
			let buffer = ""

			for await (const chunk of reader) {
				buffer += decoder.decode(chunk, { stream: true })
				const lines = buffer.split("\n\n")
				buffer = lines.pop() || ""

				for (const line of lines) {
					if (line.startsWith("data: ")) {
						const eventData = JSON.parse(line.slice(6)) as koduSSEResponse

<<<<<<< HEAD
						if (eventData.code === 2) {
							// -> Happens to the current message
							// We have a partial response, so we need to add it to the message shown to the user and refresh the UI
						}
=======
>>>>>>> 8ba785f9
						if (eventData.code === 0) {
							console.log("Health check received")
						} else if (eventData.code === 1) {
							finalResponse = eventData
							console.log("finalResponse", finalResponse)
							break
						} else if (eventData.code === -1) {
							throw new KoduError({
								code: eventData.body.status ?? KODU_ERROR_CODES.API_ERROR,
							})
						}
					}
				}

				if (finalResponse) {
					break
				}
			}

			if (!finalResponse) {
				throw new KoduError({
					code: KODU_ERROR_CODES.NETWORK_REFUSED_TO_CONNECT,
				})
			}

			return {
				message: finalResponse.body.anthropic,
				userCredits: finalResponse.body.internal.userCredits,
			}
		} else {
			throw new Error("No response data received")
		}
	}

	async *createMessageStream(
		systemPrompt: string,
		messages: Anthropic.Messages.MessageParam[],
		tools: Anthropic.Messages.Tool[],
		creativeMode?: "normal" | "creative" | "deterministic",
		abortSignal?: AbortSignal | null,
		customInstructions?: string
	): AsyncIterableIterator<koduSSEResponse> {
		const modelId = this.getModel().id
		let requestBody: Anthropic.Beta.PromptCaching.Messages.MessageCreateParamsNonStreaming
		console.log(`creativeMode: ${creativeMode}`)
		const creativitySettings = temperatures[creativeMode ?? "normal"]
		// check if the root of the folder has .kodu file if so read the content and use it as the system prompt
		let dotKoduFileContent = ""
		const workspaceFolders = vscode.workspace.workspaceFolders
		if (workspaceFolders) {
			for (const folder of workspaceFolders) {
				const dotKoduFile = vscode.Uri.joinPath(folder.uri, ".kodu")
				try {
					const fileContent = await vscode.workspace.fs.readFile(dotKoduFile)
					dotKoduFileContent = Buffer.from(fileContent).toString("utf8")
					console.log(".kodu file content:", dotKoduFileContent)
					break // Exit the loop after finding and reading the first .kodu file
				} catch (error) {
					console.log(`No .kodu file found in ${folder.uri.fsPath}`)
				}
			}
		}
		const system: Anthropic.Beta.PromptCaching.Messages.PromptCachingBetaTextBlockParam[] = [
			{ text: systemPrompt, type: "text", cache_control: { type: "ephemeral" } },
		]
		if (dotKoduFileContent) {
			system.push({
				text: dotKoduFileContent,
				type: "text",
				// cache_control: { type: "ephemeral" },
			})
		}
		if (customInstructions && customInstructions.trim()) {
			system.push({
				text: customInstructions,
				type: "text",
				cache_control: { type: "ephemeral" },
			})
		}

		switch (modelId) {
			case "claude-3-5-sonnet-20240620":
			case "claude-3-opus-20240229":
			case "claude-3-haiku-20240307":
				console.log("Matched anthropic cache model")
				const userMsgIndices = messages.reduce(
					(acc, msg, index) => (msg.role === "user" ? [...acc, index] : acc),
					[] as number[]
				)
				const lastUserMsgIndex = userMsgIndices[userMsgIndices.length - 1] ?? -1
				const secondLastMsgUserIndex = userMsgIndices[userMsgIndices.length - 2] ?? -1
				requestBody = {
					model: modelId,
					max_tokens: this.getModel().info.maxTokens,
					system,
					messages: healMessages(messages).map((message, index) => {
						if (index === lastUserMsgIndex || index === secondLastMsgUserIndex) {
							return {
								...message,
								content:
									typeof message.content === "string"
										? [
												{
													type: "text",
													text: message.content,
													cache_control: { type: "ephemeral" },
												},
										  ]
										: message.content.map((content, contentIndex) =>
												contentIndex === message.content.length - 1
													? { ...content, cache_control: { type: "ephemeral" } }
													: content
										  ),
							}
						}
						return message
					}),
					tools,
					tool_choice: { type: "auto" },
				}
				break
			default:
				console.log("Matched default model")
				requestBody = {
					model: modelId,
					max_tokens: this.getModel().info.maxTokens,
					system: [{ text: systemPrompt, type: "text" }],
					messages,
					tools,
					tool_choice: { type: "auto" },
					...creativitySettings,
				}
		}
		this.cancelTokenSource = axios.CancelToken.source()

		const response = await axios.post(
			getKoduInferenceUrl(),
			{
				...requestBody,
			},
			{
				headers: {
					"Content-Type": "application/json",
					"x-api-key": this.options.koduApiKey || "",
				},
				responseType: "stream",
				signal: abortSignal ?? undefined,
			}
		)

		if (response.status !== 200) {
			if (response.status in koduErrorMessages) {
				throw new KoduError({
					code: response.status as keyof typeof koduErrorMessages,
				})
			}
			throw new KoduError({
				code: KODU_ERROR_CODES.NETWORK_REFUSED_TO_CONNECT,
			})
		}

		if (response.data) {
			const reader = response.data
			const decoder = new TextDecoder("utf-8")
			let finalResponse: Extract<koduSSEResponse, { code: 1 }> | null = null
			let partialResponse: Extract<koduSSEResponse, { code: 2 }> | null = null
			let buffer = ""

			for await (const chunk of reader) {
				buffer += decoder.decode(chunk, { stream: true })
				const lines = buffer.split("\n\n")
				buffer = lines.pop() || ""

				for (const line of lines) {
					if (line.startsWith("data: ")) {
						const eventData = JSON.parse(line.slice(6)) as koduSSEResponse
						if (eventData.code === 2) {
							// -> Happens to the current message
							// We have a partial response, so we need to add it to the message shown to the user and refresh the UI
						}
						if (eventData.code === 0) {
							console.log("Health check received")
						} else if (eventData.code === 1) {
							finalResponse = eventData
							console.log("finalResponse", finalResponse)
						} else if (eventData.code === -1) {
							throw new KoduError({
								code: eventData.body.status ?? KODU_ERROR_CODES.API_ERROR,
							})
						}
						yield eventData
					}
				}

				if (finalResponse) {
					break
				}
			}

			if (!finalResponse) {
				throw new KoduError({
					code: KODU_ERROR_CODES.NETWORK_REFUSED_TO_CONNECT,
				})
			}
		}
	}
	createUserReadableRequest(
		userContent: Array<
			| Anthropic.TextBlockParam
			| Anthropic.ImageBlockParam
			| Anthropic.ToolUseBlockParam
			| Anthropic.ToolResultBlockParam
		>
	): any {
		// if use udf
		return {
			model: this.getModel().id,
			max_tokens: this.getModel().info.maxTokens,
			system: "(see SYSTEM_PROMPT in src/agent/system-prompt.ts)",
			messages: [{ conversation_history: "..." }, { role: "user", content: withoutImageData(userContent) }],
			tools: "(see tools in src/agent/tools.ts)",
			tool_choice: { type: "auto" },
		}
	}

	getModel(): { id: KoduModelId; info: ModelInfo } {
		const modelId = this.options.apiModelId
		if (modelId && modelId in koduModels) {
			const id = modelId as KoduModelId
			return { id, info: koduModels[id] }
		}
		return { id: koduDefaultModelId, info: koduModels[koduDefaultModelId] }
	}

	async sendWebSearchRequest(searchQuery: string, baseLink: string): Promise<WebSearchResponseDto> {
		this.cancelTokenSource = axios.CancelToken.source()

		const response = await axios.post(
			getKoduWebSearchUrl(),
			{
				searchQuery,
				baseLink,
			},
			{
				headers: {
					"Content-Type": "application/json",
					"x-api-key": this.options.koduApiKey || "",
				},
				timeout: 60_000,
				cancelToken: this.cancelTokenSource?.token,
			}
		)

		return response.data
	}

	async sendUrlScreenshotRequest(url: string): Promise<Blob> {
		this.cancelTokenSource = axios.CancelToken.source()

		const response = await axios.post(
			getKoduScreenshotUrl(),
			{
				url,
			},
			{
				responseType: "arraybuffer",
				headers: {
					"Content-Type": "application/json",
					"x-api-key": this.options.koduApiKey || "",
				},
				timeout: 60_000,
				cancelToken: this.cancelTokenSource?.token,
			}
		)

		return new Blob([response.data], { type: "image/jpeg" })
	}

	async sendAskConsultantRequest(query: string): Promise<AskConsultantResponseDto> {
		this.cancelTokenSource = axios.CancelToken.source()

		const response = await axios.post(
			getKoduConsultantUrl(),
			{
				query,
			},
			{
				headers: {
					"Content-Type": "application/json",
					"x-api-key": this.options.koduApiKey || "",
				},
				timeout: 60_000,
				cancelToken: this.cancelTokenSource?.token,
			}
		)

		return response.data
	}

	async sendBugReportRequest(bugReport: z.infer<typeof bugReportSchema>) {
		await axios.post(getKoduBugReportUrl(), bugReport, {
			headers: {
				"Content-Type": "application/json",
				"x-api-key": this.options.koduApiKey || "",
			},
		})
	}
}<|MERGE_RESOLUTION|>--- conflicted
+++ resolved
@@ -4,13 +4,10 @@
 import { ApiHandler, ApiHandlerMessageResponse, withoutImageData } from "."
 import { ApiHandlerOptions, KoduModelId, ModelInfo, koduDefaultModelId, koduModels } from "../shared/api"
 import {
-<<<<<<< HEAD
+	getKoduBugReportUrl,
+	getKoduConsultantUrl,
 	KODU_ERROR_CODES,
 	KoduError,
-=======
-	getKoduBugReportUrl,
-	getKoduConsultantUrl,
->>>>>>> 8ba785f9
 	getKoduCurrentUser,
 	getKoduInferenceUrl,
 	getKoduScreenshotUrl,
@@ -19,12 +16,7 @@
 	koduErrorMessages,
 	koduSSEResponse,
 } from "../shared/kodu"
-<<<<<<< HEAD
-import { WebSearchResponseDto } from "./interfaces"
-=======
-import { z } from "zod"
 import { AskConsultantResponseDto, WebSearchResponseDto } from "./interfaces"
->>>>>>> 8ba785f9
 import * as vscode from "vscode"
 import { healMessages } from "./auto-heal"
 const temperatures = {
@@ -245,13 +237,10 @@
 					if (line.startsWith("data: ")) {
 						const eventData = JSON.parse(line.slice(6)) as koduSSEResponse
 
-<<<<<<< HEAD
 						if (eventData.code === 2) {
 							// -> Happens to the current message
 							// We have a partial response, so we need to add it to the message shown to the user and refresh the UI
 						}
-=======
->>>>>>> 8ba785f9
 						if (eventData.code === 0) {
 							console.log("Health check received")
 						} else if (eventData.code === 1) {
