import { Anthropic } from "@anthropic-ai/sdk"

export type ToolName =
	| "write_to_file"
	| "read_file"
	| "list_files"
	| "list_code_definition_names"
	| "search_files"
	| "execute_command"
	| "ask_followup_question"
	| "attempt_completion"
	| "web_search"
<<<<<<< HEAD
	| "url_screenshot"
	| "ask_consultant"
=======
	| "update_file"
>>>>>>> 9b86d1f1

export type Tool = Omit<Anthropic.Tool, "name"> & {
	name: ToolName
}<|MERGE_RESOLUTION|>--- conflicted
+++ resolved
@@ -10,12 +10,9 @@
 	| "ask_followup_question"
 	| "attempt_completion"
 	| "web_search"
-<<<<<<< HEAD
 	| "url_screenshot"
 	| "ask_consultant"
-=======
 	| "update_file"
->>>>>>> 9b86d1f1
 
 export type Tool = Omit<Anthropic.Tool, "name"> & {
 	name: ToolName
